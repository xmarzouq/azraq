--- conflicted
+++ resolved
@@ -100,12 +100,6 @@
 let nlsConfigurationPromise = undefined;
 
 const metaDataFile = path.join(__dirname, 'nls.metadata.json');
-<<<<<<< HEAD
-const locale = getUserDefinedLocale(argvConfig);
-if (locale) {
-	const { getNLSConfiguration } = require(`./vs/base/node/languagePacks${requireExtension}`);
-	nlsConfigurationPromise = getNLSConfiguration(product.commit, userDataPath, metaDataFile, locale);
-=======
 const language = getUserDefinedLocale(argvConfig);
 /**
  * @type {string | undefined}
@@ -125,9 +119,8 @@
 	}
 }
 if (language && osLocale) {
-	const { getNLSConfiguration } = require('./vs/base/node/languagePacks');
+	const { getNLSConfiguration } = require(`./vs/base/node/languagePacks${requireExtension}`);
 	nlsConfigurationPromise = getNLSConfiguration(product.commit, userDataPath, metaDataFile, osLocale, language);
->>>>>>> 70d3be42
 }
 
 // Pass in the locale to Electron so that the
@@ -620,51 +613,15 @@
 	// If that fails we fall back to English.
 	let nlsConfiguration = nlsConfigurationPromise ? await nlsConfigurationPromise : undefined;
 	if (!nlsConfiguration) {
-<<<<<<< HEAD
-
-		// Try to use the app locale. Please note that the app locale is only
-		// valid after we have received the app ready event. This is why the
-		// code is here.
-
-		/**
-		 * @type string
-		 */
-		let appLocale = app.getLocale();
-
-		// This if statement can be simplified once
-		// VS Code moves to Electron 22.
-		// Ref https://github.com/microsoft/vscode/issues/159813
-		// and https://github.com/electron/electron/pull/36035
-		if ((process.platform === 'win32' || process.platform === 'linux')
-			&& 'getPreferredSystemLanguages' in app
-			&& typeof app.getPreferredSystemLanguages === 'function'
-			&& app.getPreferredSystemLanguages().length) {
-			// Use the most preferred OS language for language recommendation.
-			appLocale = app.getPreferredSystemLanguages()[0];
-		}
-
-		if (!appLocale) {
-			nlsConfiguration = { locale: 'en', availableLanguages: {} };
-		} else {
-			// See above the comment about the loader and case sensitiveness
-			appLocale = processZhLocale(appLocale.toLowerCase());
-
-			const { getNLSConfiguration } = require(`./vs/base/node/languagePacks${requireExtension}`);
-			nlsConfiguration = await getNLSConfiguration(product.commit, userDataPath, metaDataFile, appLocale);
-			if (!nlsConfiguration) {
-				nlsConfiguration = { locale: appLocale, availableLanguages: {} };
-			}
-=======
 		// fallback to using app.getLocale() so that we have something for the locale.
 		// This can be removed after the move to Electron 22. Please note that getLocale() is only
 		// valid after we have received the app ready event. This is why the code is here.
 		osLocale ??= processZhLocale(app.getLocale().toLowerCase());
 
 		const { getNLSConfiguration } = require('./vs/base/node/languagePacks');
-		nlsConfiguration = await getNLSConfiguration(product.commit, userDataPath, metaDataFile, osLocale, language);
+		nlsConfiguration = await getNLSConfiguration(product.commit, userDataPath, metaDataFile, osLocale);
 		if (!nlsConfiguration) {
 			nlsConfiguration = { locale: osLocale, availableLanguages: {} };
->>>>>>> 70d3be42
 		}
 	} else {
 		// We received a valid nlsConfig from a user defined locale
