--- conflicted
+++ resolved
@@ -11,35 +11,6 @@
 import { NotebookDocumentMetadata } from 'vs/workbench/contrib/notebook/common/notebookCommon';
 import { SerializableObjectWithBuffers } from 'vs/workbench/services/extensions/common/proxyIdentifier';
 import type * as vscode from 'vscode';
-
-declare const Buffer: any;
-
-const hasBuffer = (typeof Buffer !== 'undefined');
-
-export function partialFreeze<T>(obj: T): T {
-	if (!obj || typeof obj !== 'object') {
-		return obj;
-	}
-	const stack: any[] = [obj];
-	while (stack.length > 0) {
-		const obj = stack.shift();
-		if (!hasBuffer || !Buffer.isBuffer(obj)) {
-			Object.freeze(obj);
-		}
-		for (const key in obj) {
-			if (_hasOwnProperty.call(obj, key)) {
-				const prop = obj[key];
-				if (typeof prop === 'object' && !Object.isFrozen(prop)) {
-					stack.push(prop);
-				}
-			}
-		}
-	}
-	return obj;
-}
-
-const _hasOwnProperty = Object.prototype.hasOwnProperty;
-
 
 export class ExtHostNotebookDocuments implements extHostProtocol.ExtHostNotebookDocumentsShape {
 
@@ -60,11 +31,7 @@
 	$acceptModelChanged(uri: UriComponents, event: SerializableObjectWithBuffers<extHostProtocol.NotebookCellsChangedEventDto>, isDirty: boolean, newMetadata?: NotebookDocumentMetadata): void {
 		const document = this._notebooksAndEditors.getNotebookDocument(URI.revive(uri));
 		const e = document.acceptModelChanged(event.value, isDirty, newMetadata);
-<<<<<<< HEAD
-		this._onDidChangeNotebookDocument.fire(partialFreeze(e));
-=======
-		this._onDidChangeNotebookDocument.fire(e);
->>>>>>> 07793ae9
+		this._onDidChangeNotebookDocument.fire(deepFreeze(e));
 	}
 
 	$acceptDirtyStateChanged(uri: UriComponents, isDirty: boolean): void {
