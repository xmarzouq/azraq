/*---------------------------------------------------------------------------------------------
 *  Copyright (c) Microsoft Corporation. All rights reserved.
 *  Licensed under the MIT License. See License.txt in the project root for license information.
 *--------------------------------------------------------------------------------------------*/

import { Emitter, Event } from 'vs/base/common/event';
import * as UUID from 'vs/base/common/uuid';
import * as editorCommon from 'vs/editor/common/editorCommon';
import * as model from 'vs/editor/common/model';
import { ITextModelService } from 'vs/editor/common/services/resolverService';
import { IInstantiationService } from 'vs/platform/instantiation/common/instantiation';
import { BOTTOM_CELL_TOOLBAR_HEIGHT, CELL_MARGIN, CELL_RUN_GUTTER } from 'vs/workbench/contrib/notebook/browser/constants';
import { CellEditState, CellFindMatch, ICellViewModel, MarkdownCellLayoutChangeEvent, MarkdownCellLayoutInfo, NotebookLayoutInfo } from 'vs/workbench/contrib/notebook/browser/notebookBrowser';
import { MarkdownRenderer } from 'vs/workbench/contrib/notebook/browser/view/renderers/mdRenderer';
import { BaseCellViewModel } from 'vs/workbench/contrib/notebook/browser/viewModel/baseCellViewModel';
import { EditorFoldingStateDelegate } from 'vs/workbench/contrib/notebook/browser/contrib/fold/foldingModel';
import { NotebookCellTextModel } from 'vs/workbench/contrib/notebook/common/model/notebookCellTextModel';
import { CellKind } from 'vs/workbench/contrib/notebook/common/notebookCommon';
import { NotebookEventDispatcher, NotebookCellStateChangedEvent } from 'vs/workbench/contrib/notebook/browser/viewModel/eventDispatcher';

export class MarkdownCellViewModel extends BaseCellViewModel implements ICellViewModel {
	cellKind: CellKind.Markdown = CellKind.Markdown;
	private _mdRenderer: MarkdownRenderer | null = null;
	private _html: HTMLElement | null = null;
	private _layoutInfo: MarkdownCellLayoutInfo;

	get layoutInfo() {
		return this._layoutInfo;
	}

	set totalHeight(newHeight: number) {
		this.layoutChange({ totalHeight: newHeight });
	}

	get totalHeight() {
		throw new Error('MarkdownCellViewModel.totalHeight is write only');
	}

	protected readonly _onDidChangeLayout = new Emitter<MarkdownCellLayoutChangeEvent>();
	readonly onDidChangeLayout = this._onDidChangeLayout.event;

	get foldingState() {
		return this.foldingDelegate.getFoldingState(this.foldingDelegate.getCellIndex(this));
	}

	constructor(
		readonly viewType: string,
		readonly notebookHandle: number,
		readonly model: NotebookCellTextModel,
		initialNotebookLayoutInfo: NotebookLayoutInfo | null,
		readonly foldingDelegate: EditorFoldingStateDelegate,
		readonly eventDispatcher: NotebookEventDispatcher,
		@IInstantiationService private readonly _instaService: IInstantiationService,
		@ITextModelService private readonly _modelService: ITextModelService) {
		super(viewType, notebookHandle, model, UUID.generateUuid());

		this._layoutInfo = {
			fontInfo: initialNotebookLayoutInfo?.fontInfo || null,
			editorWidth: initialNotebookLayoutInfo?.width ? this.computeEditorWidth(initialNotebookLayoutInfo.width) : 0,
			bottomToolbarOffset: BOTTOM_CELL_TOOLBAR_HEIGHT,
			totalHeight: 0
		};

		this._register(this.onDidChangeState(e => {
			eventDispatcher.emit([new NotebookCellStateChangedEvent(e, this)]);
		}));
	}

	triggerfoldingStateChange() {
		this._onDidChangeState.fire({ foldingStateChanged: true });
	}

	private computeEditorWidth(outerWidth: number) {
		return outerWidth - (CELL_MARGIN * 2) - CELL_RUN_GUTTER;
	}

	layoutChange(state: MarkdownCellLayoutChangeEvent) {
		// recompute
		const editorWidth = state.outerWidth !== undefined ? this.computeEditorWidth(state.outerWidth) : this._layoutInfo.editorWidth;

		this._layoutInfo = {
			fontInfo: state.font || this._layoutInfo.fontInfo,
			editorWidth,
			bottomToolbarOffset: BOTTOM_CELL_TOOLBAR_HEIGHT,
			totalHeight: state.totalHeight === undefined ? this._layoutInfo.totalHeight : state.totalHeight
		};

		this._onDidChangeLayout.fire(state);
	}

	restoreEditorViewState(editorViewStates: editorCommon.ICodeEditorViewState | null, totalHeight?: number) {
		super.restoreEditorViewState(editorViewStates);
		if (totalHeight !== undefined) {
			this._layoutInfo = {
				fontInfo: this._layoutInfo.fontInfo,
				editorWidth: this._layoutInfo.editorWidth,
				bottomToolbarOffset: this._layoutInfo.bottomToolbarOffset,
				totalHeight: totalHeight
			};
		}
	}

	hasDynamicHeight() {
		return true;
	}

	getHeight(lineHeight: number) {
		if (this._layoutInfo.totalHeight === 0) {
			return 100;
		} else {
			return this._layoutInfo.totalHeight;
		}
	}

<<<<<<< HEAD
	clearHTML() {
=======
	setLinesContent(strs: string[]) {
		this.model.source = strs;
>>>>>>> ec616b3d
		this._html = null;
	}

	getHTML(): HTMLElement | null {
		if (this.cellKind === CellKind.Markdown) {
			if (this._html) {
				return this._html;
			}
			let renderer = this.getMarkdownRenderer();
			this._html = renderer.render({ value: this.getText(), isTrusted: true }).element;
			return this._html;
		}
		return null;
	}

	async resolveTextModel(): Promise<model.ITextModel> {
		if (!this._textModel) {
			const ref = await this._modelService.createModelReference(this.model.uri);
			this._textModel = ref.object.textEditorModel;
			this._register(ref);
			this._register(this._textModel.onDidChangeContent(() => {
				this._html = null;
				this._onDidChangeState.fire({ contentChanged: true });
			}));
		}
		return this._textModel;
	}

	onDeselect() {
		this.editState = CellEditState.Preview;
	}

	getMarkdownRenderer() {
		if (!this._mdRenderer) {
			this._mdRenderer = this._instaService.createInstance(MarkdownRenderer);
		}
		return this._mdRenderer;
	}

	private readonly _hasFindResult = this._register(new Emitter<boolean>());
	public readonly hasFindResult: Event<boolean> = this._hasFindResult.event;

	startFind(value: string): CellFindMatch | null {
		const matches = super.cellStartFind(value);

		if (matches === null) {
			return null;
		}

		return {
			cell: this,
			matches
		};
	}
}<|MERGE_RESOLUTION|>--- conflicted
+++ resolved
@@ -112,12 +112,12 @@
 		}
 	}
 
-<<<<<<< HEAD
 	clearHTML() {
-=======
+		this._html = null;
+	}
+
 	setLinesContent(strs: string[]) {
 		this.model.source = strs;
->>>>>>> ec616b3d
 		this._html = null;
 	}
 
