/*---------------------------------------------------------------------------------------------
 *  Copyright (c) Microsoft Corporation. All rights reserved.
 *  Licensed under the MIT License. See License.txt in the project root for license information.
 *--------------------------------------------------------------------------------------------*/

//@ts-check
'use strict';

// ESM-comment-begin
const bootstrap = require('./bootstrap');
const bootstrapNode = require('./bootstrap-node');
const bootstrapAmd = require('./bootstrap-amd');
const { resolveNLSConfiguration } = require('./vs/base/node/nls');
const product = require('./bootstrap-meta').product;
// ESM-comment-end
// ESM-uncomment-begin
// import * as path from 'path';
// import { fileURLToPath } from 'url';
// import * as bootstrap from './bootstrap.js';
// import * as bootstrapNode from './bootstrap-node.js';
// import * as bootstrapAmd from './bootstrap-amd.js';
// import { resolveNLSConfiguration } from './vs/base/node/nls.js';
// import { product } from './bootstrap-meta.js';
//
// const __dirname = path.dirname(fileURLToPath(import.meta.url));
// ESM-uncomment-end

<<<<<<< HEAD
// Delete `VSCODE_CWD` very early even before
// importing bootstrap files. We have seen
=======
// Delete `VSCODE_CWD` very early. We have seen
>>>>>>> 16654e61
// reports where `code .` would use the wrong
// current working directory due to our variable
// somehow escaping to the parent shell
// (https://github.com/microsoft/vscode/issues/126399)
delete process.env['VSCODE_CWD'];

async function start() {

	// NLS
	const nlsConfiguration = await resolveNLSConfiguration({ userLocale: 'en', osLocale: 'en', commit: product.commit, userDataPath: '', nlsMetadataPath: __dirname });
	process.env['VSCODE_NLS_CONFIG'] = JSON.stringify(nlsConfiguration); // required for `bootstrap-amd` to pick up NLS messages

	// Enable portable support
	// @ts-ignore
	bootstrapNode.configurePortable(product);

	// Enable ASAR support
	bootstrap.enableASARSupport();

	// Signal processes that we got launched as CLI
	process.env['VSCODE_CLI'] = '1';

	// Load CLI through AMD loader
	bootstrapAmd.load('vs/code/node/cli');
}

start();<|MERGE_RESOLUTION|>--- conflicted
+++ resolved
@@ -25,12 +25,7 @@
 // const __dirname = path.dirname(fileURLToPath(import.meta.url));
 // ESM-uncomment-end
 
-<<<<<<< HEAD
-// Delete `VSCODE_CWD` very early even before
-// importing bootstrap files. We have seen
-=======
 // Delete `VSCODE_CWD` very early. We have seen
->>>>>>> 16654e61
 // reports where `code .` would use the wrong
 // current working directory due to our variable
 // somehow escaping to the parent shell
