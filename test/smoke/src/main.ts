--- conflicted
+++ resolved
@@ -279,13 +279,8 @@
 			if (this.currentTest!.state !== 'failed') {
 				return;
 			}
-<<<<<<< HEAD
 			// const app = this.app as Application;
-			// const name = this.currentTest.fullTitle().replace(/[^a-z0-9\-]/ig, '_');
-=======
-			const app = this.app as Application;
-			const name = this.currentTest!.fullTitle().replace(/[^a-z0-9\-]/ig, '_');
->>>>>>> 2fb57aa3
+			// const name = this.currentTest!.fullTitle().replace(/[^a-z0-9\-]/ig, '_');
 
 			// await app.captureScreenshot(name);
 		});
